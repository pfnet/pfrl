import os

import numpy as np
import torch

from pfrl.agent import HRLAgent
from pfrl.replay_buffers import (
    LowerControllerReplayBuffer,
    HigherControllerReplayBuffer
)
from pfrl.agents.hrl.hrl_controllers import (
    LowerController,
    HigherController
)
from pfrl.utils import _mean_or_nan


class HIROAgent(HRLAgent):
    def __init__(self,
                 state_dim,
                 action_dim,
                 goal_dim,
                 subgoal_dim,
                 high_level_burnin_action_func,
                 low_level_burnin_action_func,
                 scale_low,
                 scale_high,
                 buffer_size,
                 subgoal_freq,
                 train_freq,
                 reward_scaling,
                 gpu,
                 add_entropy,
                 start_training_steps=2500):
        """
        Constructor for the HIRO agent.
        """
        # get scale for subgoal
        self.scale_high = scale_high
        self.scale_low = scale_low

        # create replay buffers
        low_level_replay_buffer = LowerControllerReplayBuffer(buffer_size)
        high_level_replay_buffer = HigherControllerReplayBuffer(buffer_size)

        # higher td3 controller
        self.high_con = HigherController(
            state_dim=state_dim,
            goal_dim=goal_dim,
            action_dim=subgoal_dim,
            scale=self.scale_high,
            replay_buffer=high_level_replay_buffer,
            gpu=gpu,
            burnin_action_func=high_level_burnin_action_func,
            add_entropy=add_entropy
        )

        # lower td3 controller
        self.low_con = LowerController(
            state_dim=state_dim,
            goal_dim=subgoal_dim,
            action_dim=action_dim,
            scale=self.scale_low,
            replay_buffer=low_level_replay_buffer,
            gpu=gpu,
            burnin_action_func=low_level_burnin_action_func,
            add_entropy=False
        )

        self.subgoal_freq = subgoal_freq

        self.train_freq = train_freq
        self.reward_scaling = reward_scaling
        self.start_training_steps = start_training_steps
        self.sr = 0
        self.state_arr = []
        self.action_arr = []
        self.cumulative_reward = 0
        self.last_high_level_obs = None
        self.last_high_level_goal = None
        self.last_high_level_action = None
        self.last_subgoal = None

    def act_high_level(self, obs, goal, last_subgoal, step=0, global_step=0):
        """
        high level actor
        """
        self.last_subgoal = last_subgoal
        if global_step < self.start_training_steps and self.training == True:
            subgoal = self.high_con.policy(self.last_obs, goal)
        else:
            subgoal = self._choose_subgoal(step, self.last_obs, last_subgoal, obs, goal)
        self.sr = self._low_reward(self.last_obs, last_subgoal, obs)
        # clip values
        return subgoal

    def act_low_level(self, obs, subgoal):
        """
        low level actor,
        conditioned on an observation and goal.
        """
        self.last_obs = obs

        self.last_action = self.low_con.policy(obs, subgoal)
        return self.last_action

    def sample_subgoal(self, obs, goal):
        return self.high_con.policy(obs, goal)

    def observe(self, obs, goal, subgoal, reward, done, reset, step=0, global_step=0):
        """
        after getting feedback from the environment, observe,
        and train both the low and high level controllers.
        """
        if self.training:
            # start training once the global step surpasses
            # the start training steps
            self.low_con.observe(obs, subgoal, self.sr, done)
            if global_step % self.train_freq == 0:
                self.high_con.update(self.low_con)
            if step != 0 and step % self.train_freq == 1:
                if len(self.action_arr) == self.train_freq:
                    # train high level controller every self.train_freq steps
                    self.high_con.agent.update_high_level_last_results(self.last_high_level_obs, self.last_high_level_goal, self.last_high_level_action)
                    self.high_con.observe(self.state_arr, self.action_arr, self.cumulative_reward, goal, self.last_obs, done)

                # reset last high level obs, goal, action
                self.action_arr = []
                self.state_arr = []
                self.last_high_level_obs = torch.FloatTensor(self.last_obs)
                self.last_high_level_goal = torch.FloatTensor(goal)
                self.last_high_level_action = self.last_subgoal
                self.cumulative_reward = 0

            self.action_arr.append(self.last_action)
            self.state_arr.append(self.last_obs)
            self.cumulative_reward += (self.reward_scaling * reward)

    def end_episode(self):
        self.action_arr = []
        self.state_arr = []
        self.last_high_level_obs = None
        self.last_high_level_goal = None
        self.last_high_level_action = None
        self.cumulative_reward = 0

    def _choose_subgoal(self, step, s, sg, n_s, goal):
        """
        chooses the next subgoal for the low level controller.
        """
        if step % self.subgoal_freq == 0:
            sg = self.high_con.policy(s, goal)
        else:
            sg = self._subgoal_transition(s, sg, n_s)

        return sg

    def _subgoal_transition(self, s, sg, n_s):
        """
        subgoal transition function, provided as input to the low
        level controller.
        """
        return s[:sg.shape[0]] + sg - n_s[:sg.shape[0]]

    def _low_reward(self, s, sg, n_s):
        """
        reward function for low level controller.
        rewards the low level controller for getting close to the
        subgoals assigned to it.
        """
        abs_s = s[:sg.shape[0]] + sg
        return -np.sqrt(np.sum((abs_s - n_s[:sg.shape[0]])**2))

    def save(self, outdir):
        """
        saves the model, aka the lower and higher controllers' parameters.
        """
        low_controller_dir = os.path.join(outdir, 'low_controller')
        high_controller_dir = os.path.join(outdir, 'high_controller')

        os.makedirs(low_controller_dir, exist_ok=True)
        os.makedirs(high_controller_dir, exist_ok=True)

        self.low_con.save(low_controller_dir)
        self.high_con.save(high_controller_dir)

    def load(self, outdir):
        """
        loads from an episode.
        """
        low_controller_dir = os.path.join(outdir, 'low_controller')
        high_controller_dir = os.path.join(outdir, 'high_controller')
        try:
            self.low_con.load(low_controller_dir)
            self.high_con.load(high_controller_dir)
        except Exception as e:
            raise NotADirectoryError("Directory for loading internal state not found!")

    def change_to_eval(self):
        """
        sets an agent to eval - making
        for the deterministic policy of td3
        """
        print("evaluation mode turned on")
        self.training = False
        self.low_con.agent.training = False
        self.high_con.agent.training = False

    def change_to_train(self):
        """
        sets an agent to train - including
        some exploration
        """
        print("training mode turned on")
        self.training = True
        self.low_con.agent.training = True
        self.high_con.agent.training = True

    def change_temporal_delay_(self, temporal_delay):
        """
        changes the temporal delay of the high level controller, in place.
        """
        self.train_freq = temporal_delay
        self.subgoal_freq = temporal_delay
        self.high_con.agent.change_temporal_delay(temporal_delay)

    def evaluate_final_goal(self, fg, obs):
        """
        evaluates the final goal compared with the current observation.
        """
        goal_size = fg.shape[0]
<<<<<<< HEAD
        error = np.sqrt(np.sum(np.square(fg-obs[:goal_size])))
=======
        error = np.sqrt(np.sum(np.square(fg - obs[:goal_size])))
>>>>>>> 46604cf0
        if goal_size == 2:
            print('Goal, Curr: (%02.2f, %02.2f, %02.2f, %02.2f)     Error:%.2f'%(fg[0], fg[1], obs[0], obs[1], error))
        elif goal_size == 3:
            print('Goal, Curr: (%02.2f, %02.2f, %02.2f, %02.2f, %02.2f, %02.2f)     Error:%.2f'%(fg[0], fg[1], fg[2], obs[0], obs[1], obs[2], error))
        success = error <= 5
        return success

    def get_statistics(self):
        """
        gets the statistics of all of the actors and critics for the high
        and low level controllers in the HIRO algorithm.
        """
        return [
            ("low_con_average_q1", _mean_or_nan(self.low_con.agent.q1_record)),
            ("low_con_average_q2", _mean_or_nan(self.low_con.agent.q2_record)),
            ("low_con_average_q_func1_loss", _mean_or_nan(self.low_con.agent.q_func1_loss_record)),
            ("low_con_average_q_func2_loss", _mean_or_nan(self.low_con.agent.q_func2_loss_record)),
            ("low_con_average_policy_loss", _mean_or_nan(self.low_con.agent.policy_loss_record)),
            ("low_con_q1_recent_variance", _mean_or_nan(self.low_con.agent.q_func1_variance_record)),
            ("low_con_q2_recent_variance", _mean_or_nan(self.low_con.agent.q_func2_variance_record)),
            ("low_con_policy_gradients_variance", _mean_or_nan(self.low_con.agent.policy_gradients_variance_record)),
            ("low_con_policy_gradients_mean", _mean_or_nan(self.low_con.agent.policy_gradients_mean_record)),
            ("low_con_policy_n_updates", self.low_con.agent.policy_n_updates),
            ("low_con_q_func_n_updates", self.low_con.agent.q_func_n_updates),

            ("high_con_average_q1", _mean_or_nan(self.high_con.agent.q1_record)),
            ("high_con_average_q2", _mean_or_nan(self.high_con.agent.q2_record)),
            ("high_con_average_q_func1_loss", _mean_or_nan(self.high_con.agent.q_func1_loss_record)),
            ("high_con_average_q_func2_loss", _mean_or_nan(self.high_con.agent.q_func2_loss_record)),
            ("high_con_average_policy_loss", _mean_or_nan(self.high_con.agent.policy_loss_record)),
            ("high_con_q1_recent_variance", _mean_or_nan(self.high_con.agent.q_func1_variance_record)),
            ("high_con_q2_recent_variance", _mean_or_nan(self.high_con.agent.q_func2_variance_record)),
            ("high_con_policy_gradients_variance", _mean_or_nan(self.high_con.agent.policy_gradients_variance_record)),
            ("high_con_policy_gradients_mean", _mean_or_nan(self.high_con.agent.policy_gradients_mean_record)),
            ("high_con_policy_n_updates", self.high_con.agent.policy_n_updates),
            ("high_con_q_func_n_updates", self.high_con.agent.q_func_n_updates),
        ]<|MERGE_RESOLUTION|>--- conflicted
+++ resolved
@@ -229,11 +229,7 @@
         evaluates the final goal compared with the current observation.
         """
         goal_size = fg.shape[0]
-<<<<<<< HEAD
-        error = np.sqrt(np.sum(np.square(fg-obs[:goal_size])))
-=======
         error = np.sqrt(np.sum(np.square(fg - obs[:goal_size])))
->>>>>>> 46604cf0
         if goal_size == 2:
             print('Goal, Curr: (%02.2f, %02.2f, %02.2f, %02.2f)     Error:%.2f'%(fg[0], fg[1], obs[0], obs[1], error))
         elif goal_size == 3:
