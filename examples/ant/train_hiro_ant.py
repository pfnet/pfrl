"""
Training:
    python examples/ant/train_hiro_ant.py
Render Trained:
    python examples/ant/train_hiro_ant.py --render --demo --load <dir>
Example:
    python examples/ant/train_hiro_ant.py --render --demo --load results/6900d36edd696e65e1d2ae72dd58796a2d7c19ef-34c626fd-4418a6b0/best
"""
import argparse
import functools
import logging

import numpy as np
import torch

from hiro_robot_envs.envs import create_maze_env, AntEnvWithGoal

import pfrl
from pfrl import utils
from pfrl import experiments
from pfrl.agents.hrl.hiro_agent import HIROAgent


def parse_rl_args():
    """
    parse arguments for
    training or evaluating the hiro
    agent on the ant environment.
    """
    parser = argparse.ArgumentParser()
    parser.add_argument(
        "--outdir",
        type=str,
        default="results",
        help=(
            "Directory path to save output files."
            " If it does not exist, it will be created."
        ),
    )
    parser.add_argument("--seed", type=int, default=0, help="Random seed [0, 2 ** 31)")
    parser.add_argument("--gpu", type=int, default=0, help="GPU to use, set to -1 if no GPU.")
    parser.add_argument(
        "--demo",
        action="store_true",
        default=False,
        help="Evaluate the agent without training.",
    )
    parser.add_argument(
        "--load",
        type=str,
        default=None,
        help="Load a saved agent from a given directory.",
    )
    parser.add_argument(
        "--final-exploration-steps",
        type=int,
        default=5 * 10 ** 5,
        help="Timesteps after which we stop annealing exploration rate",
    )
    parser.add_argument(
        "--final-epsilon",
        type=float,
        default=0.2,
        help="Final value of epsilon during training.",
    )
    parser.add_argument(
        "--add-entropy",
        type=bool,
        default=False,
        help="Whether or not to add entropy.",
    )
    parser.add_argument(
        "--steps",
        type=int,
        default=16 * 10 ** 6,
        help="Total number of timesteps to train the agent.",
    )
    parser.add_argument(
        "--eval-n-runs",
        type=int,
        default=100,
        help="Number of episodes used for evaluation.",
    )
    parser.add_argument(
        "--log-level",
        type=int,
        default=20,
        help="Logging level. 10:DEBUG, 20:INFO etc.",
    )
    parser.add_argument(
        "--record",
        action="store_true",
        default=False,
        help="Record videos of evaluation envs. --render should also be specified.",
    )
    parser.add_argument(
        "--env",
        default="AntMaze",
        help="Type of Ant Env to use. Options are AntMaze, AntFall, and AntPush.",
        type=str)
    parser.add_argument(
        "--render",
        action="store_true",
        default=False,
        help="Render env states in a GUI window.",
    )
    parser.add_argument("--num-envs", type=int, default=1, help="Number of envs run in parallel.")
    args = parser.parse_args()
    return args


def main():
    args = parse_rl_args()

    logging.basicConfig(level=args.log_level)

    # Set a random seed used in PFRL.
    utils.set_random_seed(args.seed)

    # Set different random seeds for different subprocesses.
    # If seed=0 and processes=4, subprocess seeds are [0, 1, 2, 3].
    # If seed=1 and processes=4, subprocess seeds are [4, 5, 6, 7].
    process_seeds = np.arange(args.num_envs) + args.seed * args.num_envs
    assert process_seeds.max() < 2 ** 32

    args.outdir = experiments.prepare_output_dir(args, args.outdir)
    print("Output files are saved in {}".format(args.outdir))

    def make_ant_env(idx, test):

        # use different seeds for train vs test envs
        process_seed = int(process_seeds[idx])
        # env_seed = 2 ** 32 - 1 - process_seed if test else process_seed
        env_seed = np.random.randint(0, 2**32 - 1) if test else process_seed
        utils.set_random_seed(env_seed)
        # create the anv environment with goal
        env = AntEnvWithGoal(create_maze_env(args.env), args.env, env_subgoal_dim=15)
        env.seed(int(env_seed))

        if args.render:
            env = pfrl.wrappers.GymLikeEnvRender(env)

        return env

    def make_batch_ant__env(test):
        return pfrl.envs.MultiprocessVectorEnv(
            [functools.partial(make_ant_env, idx, test) for idx in range(args.num_envs)]
        )

    eval_env = make_ant_env(0, test=True)

    env_state_dim = eval_env.state_dim
    env_action_dim = eval_env.action_dim

    env_subgoal_dim = eval_env.subgoal_dim

    # determined from the ant env
    if args.env == 'AntMaze' or args.env == 'AntPush':
        env_goal_dim = 2
    else:
        env_goal_dim = 3
<<<<<<< HEAD

=======
>>>>>>> 38f7204b

    action_space = eval_env.action_space
    subgoal_space = eval_env.subgoal_space
    scale_low = action_space.high * np.ones(env_action_dim)
    scale_high = subgoal_space.high * np.ones(env_subgoal_dim)

    def low_level_burnin_action_func():
        """Select random actions until model is updated one or more times."""
        return np.random.uniform(action_space.low, action_space.high).astype(np.float32)

    def high_level_burnin_action_func():
        """Select random actions until model is updated one or more times."""
        return np.random.uniform(subgoal_space.low, subgoal_space.high).astype(np.float32)

    gpu = 0 if torch.cuda.is_available() else None
    agent = HIROAgent(state_dim=env_state_dim,
                      action_dim=env_action_dim,
                      goal_dim=env_goal_dim,
                      subgoal_dim=env_subgoal_dim,
                      high_level_burnin_action_func=high_level_burnin_action_func,
                      low_level_burnin_action_func=low_level_burnin_action_func,
                      scale_low=scale_low,
                      scale_high=scale_high,
                      buffer_size=200000,
                      subgoal_freq=10,
                      train_freq=10,
                      reward_scaling=0.1,
                      gpu=gpu,
                      add_entropy=args.add_entropy)

    if args.load:
        # load weights from a file if arg supplied
        agent.load(args.load)

    if args.record:
        from mujoco_py import GlfwContext
        GlfwContext(offscreen=True)

    if args.demo:
        eval_stats = experiments.eval_performance(
            env=eval_env, agent=agent, n_steps=None, n_episodes=args.eval_n_runs
        )
        print(
            "n_runs: {} mean: {} median: {} stdev {}".format(
                args.eval_n_runs,
                eval_stats["mean"],
                eval_stats["median"],
                eval_stats["stdev"],
            )
        )
    else:
        # train the hierarchical agent

        experiments.train_hrl_agent_with_evaluation(
            agent=agent,
            env=make_ant_env(0, test=False),
            steps=args.steps,
            outdir=args.outdir,
            eval_n_steps=None,
            eval_interval=5000,
            eval_n_episodes=10,
            use_tensorboard=True,
            record=args.record
        )


if __name__ == "__main__":
    main()<|MERGE_RESOLUTION|>--- conflicted
+++ resolved
@@ -159,10 +159,6 @@
         env_goal_dim = 2
     else:
         env_goal_dim = 3
-<<<<<<< HEAD
-
-=======
->>>>>>> 38f7204b
 
     action_space = eval_env.action_space
     subgoal_space = eval_env.subgoal_space
